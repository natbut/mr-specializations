--- conflicted
+++ resolved
@@ -182,11 +182,7 @@
             max_indices = torch.argmax(heuristic_weights, dim=-1, keepdim=True)
             heuristic_weights = torch.zeros_like(heuristic_weights)
             heuristic_weights.scatter_(-1, max_indices, 1.0)
-<<<<<<< HEAD
-            print("Using max action selection; weights are:", heuristic_weights)
-=======
             # print("Using max action selection; weights are:", heuristic_weights)
->>>>>>> ae8592be
         if self.render:
             print(f"\nHeuristic Weights:\n {heuristic_weights} Shape: {heuristic_weights.shape}") # [B, N_AGENTS, N_FEATS]
         # print("WEIGHTS SAMPLE:", heuristic_weights[:5], "shape:", heuristic_weights.shape)
