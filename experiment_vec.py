
import multiprocessing
import os
from collections import defaultdict

import matplotlib.pyplot as plt
import pandas as pd
import torch
import yaml
from tensordict.nn import TensorDictModule
from tensordict.nn.distributions import NormalParamExtractor
from torch import nn
from torchrl.collectors import SyncDataCollector
from torchrl.data.replay_buffers import ReplayBuffer
from torchrl.data.replay_buffers.samplers import SamplerWithoutReplacement
from torchrl.data.replay_buffers.storages import LazyTensorStorage
from torchrl.envs import (CatTensors, Compose, DoubleToFloat, ObservationNorm,
                          ParallelEnv, StepCounter, TransformedEnv)
from torchrl.envs.utils import (ExplorationType, check_env_specs,
                                set_exploration_type)
from torchrl.modules import ProbabilisticActor, TanhNormal, ValueOperator
from torchrl.objectives import ClipPPOLoss
from torchrl.objectives.value import GAE
from tqdm import tqdm

import wandb
from envs.planning_env_vec import VMASPlanningEnv
from models.transformer import (EnvironmentCriticTransformer,
                                EnvironmentTransformer)


def load_yaml_to_kwargs(file_path: str) -> None:
    """
    Load parameters from a YAML file and pass them as keyword arguments to a function.

    Args:
        file_path (str): Relative or absolute path to the YAML file.
        func (callable): The function to which the YAML parameters will be passed as kwargs.

    Returns:
        None
    """
    with open(file_path, 'r') as file:
        try:
            params = yaml.safe_load(file)
            if not isinstance(params, dict):
                raise ValueError("YAML file must contain a dictionary at the top level.")
        except yaml.YAMLError as exc:
            print(f"Error loading YAML file {file_path}: {exc}")
        except ValueError as exc:
            print(f"Error: {exc}")

    return params


def sweep(scenario,
            scenario_configs,
            env_configs,
            model_configs,
            sweep_configs,
            project_name=None,
            entity=None,
            conf_name=None
            ):

    sweep_id = wandb.sweep(sweep=sweep_configs,
                           entity=entity,
                           project=project_name+"-sweep"
                           )
    
    wandb.agent(sweep_id,
                function=lambda: run_sweep(
                    scenario,
                    scenario_configs,
                    env_configs,
                    model_configs,
                    project_name,
                    entity,
                    conf_name,
                ),
                count=10
                )
    
def run_sweep(scenario,
         scenario_configs,
         env_configs,
         model_configs,
         project_name,
         entity,
         conf_name,
         ):
    
    wandb.init(entity=entity,
               project=project_name+"-sweep",
               name=conf_name
               )
    train_PPO_sweep(scenario,
                    scenario_configs,
                    env_configs,
                    model_configs,
                    wandb.config,
                    )

    
def train_PPO_sweep(scenario,
                    scenario_configs,
                    env_configs,
                    model_configs,
                    sweep_configs,
                    ):

    # SET UP DATA LOGS #
    scen_name = scenario_configs[0].split('/')[-1].split('.')[0]
    env_name = env_configs[0].split('/')[-1].split('.')[0]
    model_name = model_configs[0].split('/')[-1].split('.')[0]
    file_name = f"{scen_name}_{env_name}_{model_name}"
    test_name = "_".join(list(sweep_configs.keys()))
    test_folder_path = os.path.join("runs", file_name, test_name)
    os.makedirs(os.path.dirname(test_folder_path), exist_ok=True)

    # LOAD CONFIGS #
    scenario_config = load_yaml_to_kwargs(scenario_configs[0])
    env_config = load_yaml_to_kwargs(env_configs[0])
    model_config = load_yaml_to_kwargs(model_configs[0])

    # PPO PARAMS #
    lr = sweep_configs.lr
    max_grad_norm = sweep_configs.max_grad_norm
    frames_per_batch = sweep_configs.frames_per_batch # training batch size
    total_frames = sweep_configs.total_frames # total frames collected
    sub_batch_size = sweep_configs.sub_batch_size  # cardinality of the sub-samples gathered from the current data in the inner loop
    num_epochs = sweep_configs.num_epochs  # optimization steps per batch of data collected
    clip_epsilon = (sweep_configs.clip_epsilon) # clip value for PPO loss: see the equation in the intro for more context.
    gamma = sweep_configs.gamma
    lmbda = sweep_configs.lmbda
    entropy_eps = sweep_configs.entropy_eps

    train_PPO(scenario,
              scenario_config,
              env_config,
              model_config,
              lr,
              total_frames,
              frames_per_batch,
              sub_batch_size,
              num_epochs,
              gamma,
              lmbda,
              max_grad_norm,
              entropy_eps,
              clip_epsilon,
              test_folder_path,
              test_name,
              wandb_mode="SWEEP"
              )
    

def train(scenario,
          scenario_configs,
          env_configs,
          rl_configs,
          model_configs,
          checkpt_fp=None,
          wandb_mode="TRAIN",
          project_name=None
          ):
    
    ### CYCLE THROUGH TEST CONFIGS ###
    for test in range(max(len(scenario_configs), len(env_configs), len(rl_configs), len(model_configs))):

        # LOAD CONFIGS #
        scenario_config = load_yaml_to_kwargs(scenario_configs[test])
        env_config = load_yaml_to_kwargs(env_configs[test])
        rl_config = load_yaml_to_kwargs(rl_configs[test])
        model_config = load_yaml_to_kwargs(model_configs[test])
        if checkpt_fp:
            torch.serialization.add_safe_globals([defaultdict])
            torch.serialization.add_safe_globals([list])
            checkpt_data = torch.load(checkpt_fp, weights_only=True)
        else:
            checkpt_data = None

        # PPO PARAMS #
        lr = rl_config["lr"]
        max_grad_norm = rl_config["max_grad_norm"]
        frames_per_batch = rl_config["frames_per_batch"] # training batch size
        total_frames = rl_config["total_frames"] # total frames collected
        sub_batch_size = rl_config["sub_batch_size"]  # 64 # cardinality of the sub-samples gathered from the current data in the inner loop
        num_epochs = rl_config["num_epochs"]  # optimization steps per batch of data collected
        clip_epsilon = (rl_config["clip_epsilon"]) # clip value for PPO loss: see the equation in the intro for more context.
        gamma = rl_config["gamma"]
        lmbda = rl_config["lambda"]
        entropy_eps = rl_config["entropy_eps"]
        decay_entropy = rl_config.get("decay_entropy", False)

        # SET UP DATA LOGS #
        scen_name = scenario_configs[test].split('/')[-1].split('.')[0]
        env_name = env_configs[test].split('/')[-1].split('.')[0]
        rl_name = rl_configs[test].split('/')[-1].split('.')[0]
        model_name = model_configs[test].split('/')[-1].split('.')[0]
        test_name = f"{scen_name}_{env_name}_{rl_name}_{model_name}"
        test_folder_path = os.path.join("runs", test_name)
        os.makedirs(os.path.dirname(test_folder_path), exist_ok=True)


        train_PPO(scenario,
                  scenario_config,
                  env_config,
                  model_config,
                  lr,
                  total_frames,
                  frames_per_batch,
                  sub_batch_size,
                  num_epochs,
                  gamma,
                  lmbda,
                  max_grad_norm,
                  entropy_eps,
                  decay_entropy,
                  clip_epsilon,
                  test_folder_path,
                  test_name,
                  wandb_mode=wandb_mode,
                  project_name=project_name,
                  checkpt_data=checkpt_data,
                  )


def eval(scenario, scenario_configs, env_configs, model_configs, checkpt_fp, save_fp, eval_id, rollout_steps):

    print("Eval setup...")

    scenario_config = load_yaml_to_kwargs(scenario_configs[0])
    env_config = load_yaml_to_kwargs(env_configs[0])
    model_config = load_yaml_to_kwargs(model_configs[0])
    torch.serialization.add_safe_globals([defaultdict])
    torch.serialization.add_safe_globals([list])
    checkpt_data = torch.load(checkpt_fp, weights_only=True)

    device = init_device()

    # DEFINE ENVIRONMENT #
    env = create_env(scenario, device, env_config, scenario_config)

    # ACTOR POLICY MODULES, LOAD WEIGHTS #
    num_features = model_config["num_features"]
    num_heuristics = model_config["num_heuristics"]
    d_feedforward = model_config["d_feedforward"]
    d_model = model_config["d_model"]
    agent_attn=model_config["agent_attn"]
    cell_pos_as_features=model_config["cell_pos_as_features"]
    agent_id_enc = model_config.get("agent_id_enc", True)
    use_encoder = model_config.get("use_encoder", True)
    use_decoder = model_config.get("use_decoder", True)
    rob_pos_enc = model_config.get("rob_pos_enc", True)
    no_transformer = model_config.get("no_transformer", False)
    if no_transformer == True:
        use_encoder = False
        use_decoder = False
    action_softmax = model_config.get("action_softmax", False)
    action_max = model_config.get("action_max", False)
    if action_softmax == True:
        print("Using action softmax")
        env.base_env.use_softmax = True
    elif action_max == True:
        print("Using action max")
        env.base_env.use_max = True
<<<<<<< HEAD
=======
    no_transformer = model_config.get("no_transformer", False)
    if no_transformer:
        use_encoder = False
        use_decoder = False
    action_softmax = model_config.get("action_softmax", False)
    action_max = model_config.get("action_max", False)
    if action_softmax == True:
        print("Using action softmax")
        env.base_env.use_softmax = True
    elif action_max == True:
        print("Using action max")
        env.base_env.use_max = True
>>>>>>> 97e58e2a
    tf_act, policy_module = create_actor(env,
                                         num_features,
                                         num_heuristics,
                                         d_feedforward,
                                         d_model,
                                         agent_attn, 
                                         cell_pos_as_features, 
                                         agent_id_enc, 
                                         use_encoder,
                                         use_decoder,
                                         rob_pos_enc,
                                         device
                                         )
    tf_act.load_state_dict(checkpt_data['actor_state_dict'])
    tf_act.eval()

    # RUN EVAL #
    logs = defaultdict(list)
    print("Setup complete, running eval...")
    run_eval(env, policy_module, eval_id, save_fp, logs, rollout_steps, log_actions=True, render=True, wandb_mode=None)



def train_PPO(scenario,
              scenario_config,
              env_config,
              model_config,
              lr,
              total_frames,
              frames_per_batch,
              sub_batch_size,
              num_epochs,
              gamma,
              lmbda,
              max_grad_norm,
              entropy_eps,
              decay_entropy,
              clip_epsilon,
              test_folder_path,
              test_name,
              wandb_mode=None,
              project_name=None,
              checkpt_data=None,
              ):
    
    entropy_decay_rate = entropy_eps / (total_frames//frames_per_batch)

    ### INIT WANDB ###
    if wandb_mode=="TRAIN":
        resuming = None
        if checkpt_data is not None:
            resuming = "allow"
        print("RESUMING:", resuming)
        run = wandb.init(
            entity="nlbutler18-oregon-state-university",
            project=project_name,
            name=test_name,
            id=test_name,
            resume=resuming
        )

    device = init_device()
    
    # DEFINE ENVIRONMENT #
    env = create_env(scenario, device, env_config, scenario_config)

    ### ACTOR & CRITIC POLICY MODULES ###
    num_features = model_config["num_features"]
    num_heuristics = model_config["num_heuristics"]
    d_feedforward = model_config["d_feedforward"]
    d_model = model_config["d_model"]
    agent_attn=model_config["agent_attn"]
    cell_pos_as_features=model_config["cell_pos_as_features"]
    agent_id_enc = model_config["agent_id_enc"]
    use_encoder = model_config.get("use_encoder", True)
    use_decoder = model_config.get("use_decoder", True)
    rob_pos_enc = model_config.get("rob_pos_enc", True)
    no_transformer = model_config.get("no_transformer", False)
    if no_transformer == True:
        use_encoder = False
        use_decoder = False
    action_softmax = model_config.get("action_softmax", False)
    action_max = model_config.get("action_max", False)
    if action_softmax == True:
        print("Using action softmax")
        env.base_env.use_softmax = True
    elif action_max == True:
        print("Using action max")
        env.base_env.use_max = True
    tf_act, policy_module = create_actor(env,
                                         num_features,
                                         num_heuristics,
                                         d_feedforward,
                                         d_model,
                                         agent_attn, 
                                         cell_pos_as_features, 
                                         agent_id_enc, 
                                         use_encoder,
                                         use_decoder,
                                         rob_pos_enc,
                                         device
                                         )
    tf_crit, value_module = create_critic(num_features, d_model, cell_pos_as_features, device)

    

    print("Running policy:", policy_module(env.reset()))
    print("Running value:", value_module(env.reset())) # NOTE leave this in to init lazy modules

    collector = SyncDataCollector(
        env,
        policy_module,
        frames_per_batch=frames_per_batch,
        total_frames=total_frames,
        # split_trajs=True,
        device=device,
    )

    replay_buffer = ReplayBuffer(
        storage=LazyTensorStorage(max_size=frames_per_batch),
        sampler=SamplerWithoutReplacement(shuffle=False),
    )

    advantage_module = GAE(
        gamma=gamma,
        lmbda=lmbda,
        value_network=value_module,
        # average_gae=True,
    )

    loss_module = ClipPPOLoss(
        actor_network=policy_module,
        critic_network=value_module,
        clip_epsilon=clip_epsilon,
        entropy_bonus=bool(entropy_eps),
        entropy_coef=entropy_eps,
        # these keys match by default but we set this for completeness
        # critic_coef=1.0, #0.01,
        loss_critic_type="smooth_l1",
        # normalize_advantage=True,
        # clip_value=False,
    )

    optim = torch.optim.Adam(loss_module.parameters(), lr)
    scheduler_lr = torch.optim.lr_scheduler.CosineAnnealingLR(
        optim, total_frames // frames_per_batch, 0.0
    )

    if checkpt_data is not None:
        tf_act.load_state_dict(checkpt_data['actor_state_dict'])
        tf_crit.load_state_dict(checkpt_data['critic_state_dict'])
        optim.load_state_dict(checkpt_data['optimizer_state_dict'])
        scheduler_lr.load_state_dict(checkpt_data['scheduler_state_dict'])
        env.load_state_dict(checkpt_data['env_state_dict'])
        logs = checkpt_data['logs']
    else:
        logs = defaultdict(list)
    
    ### TRAINING LOOP ###
    pbar = tqdm(total=total_frames)
    eval_str = ""
    best_reward = float("-inf")
    # Iterate over the collector until it reaches the total number of frames it was
    # designed to collect:
    for i, tensordict_data in enumerate(collector):
        # Learn from collected data batch
        for ep in range(num_epochs):
            
            # Initial batch data prep for vectorized environment
            data = tensordict_data.flatten(0,1) # Flatten trajectory to fix batching from collector
            # data["sample_log_prob"] = data["sample_log_prob"].sum(dim=-1)#.unsqueeze(-1) # Sum log prob for each agent
            # print("\n\nSample log prob:", data["sample_log_prob"][:5])
            
            # We re-compute advantage at each epoch as its value depends on the value
            # network which is updated in the inner loop.
            advantage_module(data)

            # Print debug stats
            if ep == 0:
                print("\n EP:", ep)
                print("\nTraj IDs:\n", data["collector", "traj_ids"][:10].cpu().tolist())
                print("\nSample log prob:\n", data["sample_log_prob"][:10].cpu().tolist())
                print("\nAdvantage:\n", data["advantage"][:10].cpu().tolist())
                print("\nstate_value:\n", data["state_value"][:10].cpu().tolist())
                print("\nvalue_target:\n", data["value_target"][:10].cpu().tolist())
                print("\nreward:\n", data["next", "reward"][:10].cpu().tolist())
                print("\ndone:\n", data["next", "done"][:10].cpu().tolist())
                print("\nterminated:\n", data["next", "terminated"][:10].cpu().tolist())

            assert ~data["advantage"].isnan().any(), "NaN detected! Terminating..."

            replay_buffer.extend(data.to(device))

            for _ in range(frames_per_batch // sub_batch_size):
                subdata = replay_buffer.sample(sub_batch_size)
                # print("SUBDATA:\n", subdata)
                # print("Subdata Advantage:", subdata["advantage"])
                loss_vals = loss_module(subdata.to(device))
                loss_value = (
                    loss_vals["loss_objective"]
                    + loss_vals["loss_critic"]
                    + loss_vals["loss_entropy"]
                )
                logs["loss_objective"].append(loss_vals["loss_objective"].item())
                logs["loss_critic"].append(loss_vals["loss_critic"].item())
                logs["loss_entropy"].append(loss_vals["loss_entropy"].item())

                if wandb_mode == "TRAIN":
                    wandb.log({"train/loss_objective": loss_vals["loss_objective"].item()})
                    wandb.log({"train/loss_critic": loss_vals["loss_critic"].item()})
                    wandb.log({"train/loss_entropy": loss_vals["loss_entropy"].item()})
                    wandb.log({"train/entropy": loss_vals["entropy"].item()})
                # wandb.log({"train/value_clip_fraction": loss_vals["value_clip_fraction"].item()})
                # Optimization: backward, grad clipping and optimization step
                loss_value.backward()
                # this is not strictly mandatory but it's good practice to keep
                # your gradient norm bounded
                torch.nn.utils.clip_grad_norm_(loss_module.parameters(), max_grad_norm)
                optim.step()
                optim.zero_grad()


        logs["reward"].append(data["next", "reward"].mean().item())
        pbar.update(data.numel())
        cum_reward_str = (
            f"| Training average reward={logs['reward'][-1]: 4.4f} (init={logs['reward'][0]: 4.4f})"
        )
        logs["step_count"].append(data["step_count"].max().item())
        logs["lr"].append(optim.param_groups[0]["lr"])

        if wandb_mode == "TRAIN":
            wandb.log({"train/mean_reward": data["next", "reward"].mean().item()})
            wandb.log({"train/step_count": data["step_count"].max().item()})
            wandb.log({"train/lr": optim.param_groups[0]["lr"]})
            wandb.log({"train/advantage_mean_abs": data["advantage"].abs().mean().item()})
            wandb.log({"train/advantage_std": data["advantage"].std().item()})
            wandb.log({"train/state_value_mean": data["state_value"].mean().item()}) 
            wandb.log({"train/value_target_mean": data["value_target"].mean().item()})
            actions = data["action"].view(data["action"].shape[0],
                                          env.base_env.sim_env.n_agents,
                                          num_heuristics
                                          )
            wandb.log({f"actions/rob{j}_action{i}_mean": actions[:, j, i].mean().item() for i in range(num_heuristics) for j in range(env.base_env.sim_env.n_agents)})

        lr_str = f"lr policy: {logs['lr'][-1]: 4.4f}"
        if i % 10 == 0:
            # Run evaluation
            run_eval(env, policy_module, i, test_folder_path, logs, 16, log_actions=False, wandb_mode=wandb_mode)
            eval_str = (
                    f"eval cumulative reward: {logs['eval reward (sum)'][-1]: 4.4f} "
                    f"(init: {logs['eval reward (sum)'][0]: 4.4f})"
                )

        # Save checkpoints & best-performing models, including environment state
        if data["next", "reward"].mean().item() > best_reward or i % 5 == 0:
            checkpt_data = {
                'step': i,
                'actor_state_dict': tf_act.state_dict(),
                'critic_state_dict': tf_crit.state_dict(),
                'optimizer_state_dict': optim.state_dict(),
                'scheduler_state_dict': scheduler_lr.state_dict(),
                'logs': logs,
                'env_state_dict': env.state_dict() if hasattr(env, "state_dict") else None,
                }
            
            if i % 5 == 0:
                checkpoint_name = f"checkpt_{i}.pt"
                checkpoint_path = os.path.join(f"{test_folder_path}/checkpoints/", checkpoint_name)
                save_checkpt(checkpoint_path, checkpt_data)

            if data["next", "reward"].mean().item() > best_reward:
                best_reward = data["next", "reward"].mean().item()
                checkpoint_name = f"best.pt"
                checkpoint_path = os.path.join(f"{test_folder_path}/checkpoints/", checkpoint_name)
                save_checkpt(checkpoint_path, checkpt_data)
            
        pbar.set_description(", ".join([eval_str, cum_reward_str, lr_str])) #stepcount_str,

        # We're also using a learning rate scheduler. Like the gradient clipping,
        # this is a nice-to-have but nothing necessary for PPO to work.
        scheduler_lr.step()
        
        # Decay entropy coefficient
        if decay_entropy:
            entropy_eps = max(entropy_eps - entropy_decay_rate, 0.0001)
            loss_module.entropy_coef = torch.tensor(entropy_eps, dtype=torch.float32, device=device)
            if wandb_mode == "TRAIN":
                wandb.log({"train/entropy_coef": entropy_eps})

    if wandb_mode == "TRAIN":
        run.finish()    


def create_env(scenario, device, env_config, scenario_config, check_specs=True,) -> TransformedEnv:
    base_env = VMASPlanningEnv(scenario,
                                device=device,
                                env_kwargs=env_config,
                                scenario_kwargs=scenario_config,
                                )
    print("Created base env.")
    env = TransformedEnv(
        base_env,
        Compose(
            # ObservationNorm(in_keys=["cell_feats"]),
            # ObservationNorm(in_keys=["cell_pos"]),
            # ObservationNorm(in_keys=["rob_data"]),
            DoubleToFloat(in_keys=["cell_feats", "cell_pos", "rob_data"]),
            StepCounter(),
        ),
        device=device,
    )
    print("Created transformed env.")

    # Initialize observation norm stats
    # for t in env.transform:
    #     if isinstance(t, ObservationNorm):
    #         print("Normalizing obs", t.in_keys)
    #         t.init_stats(num_iter=10*num_envs, reduce_dim=[0,1], cat_dim=0) # num_iter should be divisible (?) or match (?) horizon in env
    if check_specs:
        print("Checking env specs...")
        check_env_specs(env)
        print("Checks complete, returning env.")
    return env

def create_actor(env, 
                 num_features, 
                 num_heuristics, 
                 d_feedforward, 
                 d_model, 
                 agent_attn, 
                 cell_pos_as_features, 
                 agent_id_enc, 
                 use_encoder, 
                 use_decoder,
                 rob_pos_enc, 
                 device
                 ):
    tf_act = EnvironmentTransformer(num_features=num_features,
                                        num_heuristics=num_heuristics,
                                        d_feedforward=d_feedforward,
                                        d_model=d_model,
                                        agent_attn=agent_attn,
                                        cell_pos_as_features=cell_pos_as_features,
                                        agent_id_enc=agent_id_enc,
                                        use_encoder=use_encoder,
                                        use_decoder=use_decoder,
                                        rob_pos_enc=rob_pos_enc
                                        ).to(device)

    policy_module = TensorDictModule(
        tf_act,
        in_keys=[("cell_feats"), ("cell_pos"), ("num_cells"), ("rob_data"), ("num_robs")],
        out_keys=["loc","scale"]
    )

    policy_module = ProbabilisticActor( # Actions sampled from dist during exploration
        module=policy_module,
        spec=env.action_spec,
        in_keys=["loc", "scale"],
        distribution_class=TanhNormal,
        distribution_kwargs={
            "low": env.action_spec_unbatched.space.low,
            "high": env.action_spec_unbatched.space.high,
        },
        return_log_prob=True,
        # NOTE we need the log-prob for the numerator of the importance weights
    )

    return tf_act, policy_module

def create_critic(num_features, d_model, cell_pos_as_features, device):
    tf_crit = EnvironmentCriticTransformer(num_features=num_features,
                                            d_model=d_model,
                                            use_attention_pool=True,
                                            cell_pos_as_features=cell_pos_as_features,
                                            ).to(device)

    value_module = ValueOperator(
        module=tf_crit,
        in_keys=[("cell_feats"), ("cell_pos"), ("num_cells"),],
        out_keys=["state_value"]
    )

    return tf_crit, value_module


def run_eval(env: TransformedEnv, 
             policy_module, 
             eval_id, 
             folder_path, 
             logs, 
             rollout_steps=16, 
             log_actions=False,
             log_trajs=False,
             log_env=False,
             render=False, 
             wandb_mode=None
             ):
    if type(rollout_steps) is not int:
        rollout_steps = int(rollout_steps)

    # Run evaluation
    env.base_env.log_rollout = True
    env.base_env.log_fp = os.path.join(f"{folder_path}/log/", f"eval_{eval_id}")
    env.base_env.render = render
    env.base_env.count = 0
    render_name = f"render_{eval_id}"
    render_fp = os.path.join(f"{folder_path}/gif/", render_name)
    env.base_env.render_fp = render_fp
    os.makedirs(os.path.dirname(render_fp), exist_ok=True)

    # Evaluation is rather simple: execute the policy without exploration
    # (take the expected value of the action distribution) for a given
    # number of steps.
    with set_exploration_type(ExplorationType.DETERMINISTIC), torch.no_grad():
        # execute a rollout with the trained policy
        eval_rollout = env.rollout(rollout_steps, policy_module, return_contiguous=False)
        env.reset()
        logs["eval reward"].append(eval_rollout["next", "reward"].mean().item())
        logs["eval reward (sum)"].append(
            eval_rollout["next", "reward"].sum().item()
        )
        logs["eval step_count"].append(eval_rollout["step_count"].max().item())
        logs["action"] = eval_rollout["action"]
        
        # print("\nAction:\n", logs["action"], "shape:", logs["action"].shape) #logs["action"])
        if log_actions:
            # logs["action"] is [B, S, R*F],
            B, S, RF = logs["action"].shape
            F = env.base_env.n_heuristics
            R = RF//F
            actions = logs["action"].reshape(B, S, R, F).permute(1, 0, 2, 3)  # [S, B, R, N_feats]
            print("Reshaped actions:", actions, "shape", actions.shape)
            save_actions_to_csv(actions, render_fp)

        if wandb_mode == "TRAIN":
            wandb.log({"eval/mean_reward": eval_rollout["next", "reward"].mean().item()})
            wandb.log({"eval/cum_reward": eval_rollout["next", "reward"].sum().item()})
            wandb.log({"eval/step_count": eval_rollout["step_count"].max().item()})
            # wandb.log({f"eval/env0_rob{j}_action{i}": eval_rollout["action"][0, j, i] for i in range(num_heuristics) for j in range(base_env.sim_env.n_agents)})

        del eval_rollout
    env.base_env.render = False
    
def save_actions_to_csv(actions, filepath):
    # Flatten B and R into a single axis for CSV format: shape [B*R, F]
    S, B, R, F = actions.shape
    actions_flat = actions.reshape(S * B * R, F)

    # Create metadata columns of the same length
    step_col = [s for s in range(S) for _ in range(B * R)]
    batch_col = [b for _ in range(S) for b in range(B) for _ in range(R)]
    robot_col = [r for _ in range(S * B) for r in range(R)]

    # Convert to DataFrame
    df = pd.DataFrame(actions_flat.cpu().numpy(), columns=[f"f{i}" for i in range(F)])
    df["step"] = step_col
    df["batch"] = batch_col
    df["robot"] = robot_col

    # Reorder columns
    cols = ["step", "batch", "robot"] + [f"f{i}" for i in range(F)]
    df = df[cols]

    # Save to CSV using filepath as prefix
    csv_path = f"{filepath}_actions.csv"
    df.to_csv(csv_path, index=False)
    print(f"Saved action tensor to: {csv_path}")

def save_checkpt(checkpt_path, checkpt_data):
    os.makedirs(os.path.dirname(checkpt_path), exist_ok=True)
    torch.save(checkpt_data, checkpt_path)

def init_device():
    torch.set_num_threads(1) # NOTE Recommended by Manuel to accelerate training
    is_fork = multiprocessing.get_start_method() == "fork"
    device = (
        torch.device(0)
        if torch.cuda.is_available() and not is_fork
        else torch.device("cpu")
    )
    return device<|MERGE_RESOLUTION|>--- conflicted
+++ resolved
@@ -265,21 +265,6 @@
     elif action_max == True:
         print("Using action max")
         env.base_env.use_max = True
-<<<<<<< HEAD
-=======
-    no_transformer = model_config.get("no_transformer", False)
-    if no_transformer:
-        use_encoder = False
-        use_decoder = False
-    action_softmax = model_config.get("action_softmax", False)
-    action_max = model_config.get("action_max", False)
-    if action_softmax == True:
-        print("Using action softmax")
-        env.base_env.use_softmax = True
-    elif action_max == True:
-        print("Using action max")
-        env.base_env.use_max = True
->>>>>>> 97e58e2a
     tf_act, policy_module = create_actor(env,
                                          num_features,
                                          num_heuristics,
