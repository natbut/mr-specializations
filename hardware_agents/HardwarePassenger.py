--- conflicted
+++ resolved
@@ -1,11 +1,8 @@
 import argparse
 import copy
-<<<<<<< HEAD
 import csv
 import datetime
 import json
-=======
->>>>>>> ae8592be
 import os
 import socket
 import struct
@@ -36,15 +33,14 @@
 class Passenger(HardwareAgent):
     
     TASK_COMP_RANGE = 0.075 # scaled dims
+    
+    TASK_COMP_RANGE = 0.075 # scaled dims
 
     def __init__(self, id):
         """Planning & comms coordination agent for Passenger robots."""
 
         super().__init__(id)
-<<<<<<< HEAD
         super().__init__(id)
-=======
->>>>>>> ae8592be
 
         self.my_specializations = [] # Specialization parameters from Mothership
         self.heuristic_fns = [] # Functions used to evaluate plan heuristics
@@ -122,12 +118,13 @@
         tasks_tensor = torch.tensor(list(self.scaled_obs["tasks_pos"].values()))
         obsts_tensor = torch.tensor(list(self.scaled_obs["obstacles_pos"].values()))
         agents_tensor = torch.tensor(list(self.scaled_obs["agents_pos"].values()))
-<<<<<<< HEAD
-        
-=======
->>>>>>> ae8592be
+        
 
         # Compute feature values
+        task_obs = self._get_dist_feature_value(tasks_tensor)
+        obst_obs = self._get_dist_feature_value(obsts_tensor)
+        agent_obs = self._get_dist_feature_value(agents_tensor)
+        mother_obs = self._get_dist_feature_value(torch.tensor(self.scaled_obs["mother_pos"]))
         task_obs = self._get_dist_feature_value(tasks_tensor)
         obst_obs = self._get_dist_feature_value(obsts_tensor)
         agent_obs = self._get_dist_feature_value(agents_tensor)
@@ -143,8 +140,13 @@
                    mother_obs,
                    self.my_location[0],
                    self.my_location[1]
+                   self.my_location[0],
+                   self.my_location[1]
                    ]
         
+        print("Cell obs vector:", obs_vec)
+        
+        self.prepare_message("obs_vec", 0, obs_vec)
         print("Cell obs vector:", obs_vec)
         
         self.prepare_message("obs_vec", 0, obs_vec)
@@ -160,6 +162,13 @@
             if a_id != self.my_id:
                 self.prepare_message("agent_pos", a_id, loc)
         self.prepare_message("agent_pos", 0, loc)
+        """
+        loc = (self.my_id, self.my_location)
+        
+        for a_id in range(1, self.num_passengers+1):
+            if a_id != self.my_id:
+                self.prepare_message("agent_pos", a_id, loc)
+        self.prepare_message("agent_pos", 0, loc)
 
 
     def send_completed_task_message(self):
@@ -171,7 +180,6 @@
         completed = []
         for t_id in self.scaled_obs["tasks_pos"]:
             t_pos = self.scaled_obs["tasks_pos"][t_id]
-<<<<<<< HEAD
             for wp_pos in self.latlon_plan+[self.my_location]:
                 # If agent has reached task, mark task complete & send messages
                 diff = [[t_pos[0]-wp_pos[0]], 
@@ -194,8 +202,6 @@
         completed = []
         for t_id in self.scaled_obs["tasks_pos"]:
             t_pos = self.scaled_obs["tasks_pos"][t_id]
-=======
->>>>>>> ae8592be
             # If agent has reached task, mark task complete & send messages
             diff = [[t_pos[0]-self.my_location[0]], 
             [t_pos[1]-self.my_location[1]]]
@@ -232,10 +238,7 @@
         for o in self.scaled_obs["obstacles_pos"]:
             obstacles.append(self.scaled_obs["obstacles_pos"][o])
 
-<<<<<<< HEAD
-
-=======
->>>>>>> ae8592be
+
         obs["obs_tasks"] = torch.tensor([tasks])
         obs["obs_agents"] = torch.tensor([agents])
         obs["obs_obstacles"] = torch.tensor([obstacles])
@@ -276,24 +279,12 @@
                 writer.writerow(["timestamp", "specializaions", "latlon_plan"])
             writer.writerow([timestamp, self.my_specializations, latlon_plan])
         
-        self.update_location(latlon_plan[0][0], latlon_plan[0][1])
-        
         # Save to file & visualize
         print(f"Passenger {self.my_id} processed plan: {plan}")
         print("Latlon plan:", latlon_plan)
         plan_name =  "mission_plan_"+str(self.num_plans)+".plan"
-<<<<<<< HEAD
         plan_path = os.path.join(self.plans_fp, plan_name)
         os.makedirs(os.path.dirname(plan_path), exist_ok=True)
-=======
-        plan_path = os.path.join(self.logs_fp, plan_name)
-        os.makedirs(os.path.dirname(plan_path), exist_ok=True)
-        # Format plan for boat or sub
-        if self.my_id == 2:
-            save_waypoints_to_file(latlon_plan, plan_path, "boat")
-        elif self.my_id == 1:
-            save_waypoints_to_file(latlon_plan, plan_path, "sub")
->>>>>>> ae8592be
         self.num_plans += 1
         # Format plan for boat or sub
         if self.my_id == 2:
@@ -302,17 +293,11 @@
             save_waypoints_to_file(latlon_plan, plan_path, "sub")
         
         self._visualize_plan(latlon_plan, plan_path)
-<<<<<<< HEAD
         
         # NOTE AUTO-UPDATE AGENT LOCATION TO LAST POINT IN PLAN
         self.update_location(latlon_plan[-1][0], latlon_plan[-1][1])
 
     def _visualize_plan(self, plan, plan_path):
-=======
-
-    
-    def _visualize_plan(self, plan, log_fp):
->>>>>>> ae8592be
         """
         Plot environment tasks, obstacles, agents, and plan waypoints
         
@@ -353,7 +338,6 @@
         # Plot plan waypoints
         if plan is not None and len(plan) > 0:
             plan_np = torch.tensor(plan).numpy()
-<<<<<<< HEAD
             ax_env.scatter(plan_np[:, 1], plan_np[:, 0], c='orange', label='Plan', marker='.')
             ax_env.plot(plan_np[:, 1], plan_np[:, 0], c='orange', linestyle='--', alpha=0.7)
 
@@ -378,26 +362,12 @@
 
         plt.tight_layout()
         plt.savefig(plan_path.replace('.plan', '.png'))
-=======
-            plt.scatter(plan_np[:, 1], plan_np[:, 0], c='orange', label='Plan', marker='.')
-            plt.plot(plan_np[:, 1], plan_np[:, 0], c='orange', linestyle='--', alpha=0.7)
-
-        plt.xlabel('Lon')
-        plt.ylabel('Lat')
-        plt.title(f'Passenger {self.my_id} Plan Visualization')
-        plt.xlim(self.env_lon_min, self.env_lon_max)
-        plt.ylim(self.env_lat_max, self.env_lat_min)
-        plt.legend()
-        # plt.gca().invert_yaxis()
-        plt.grid(True)
-        # plt.savefig(log_fp.replace(".plan", ".png"))
->>>>>>> ae8592be
         plt.show()
         plt.close()
+        plt.close()
 
 
     def _get_dist_feature_value(self, feature: torch.tensor):
-<<<<<<< HEAD
         """Compute distance feature value. Is 1.0 if feature is in same cell as agent.
         If sparse=True, returns sum of feature dists within self.discrete_resolution/2.
         """
@@ -439,6 +409,14 @@
 }
 
 
+def save_waypoints_to_file(
+    waypoints,
+    filename="mission_plan.plan",
+    agent_type="sub",
+    use_current_depth=False,
+    current_depth=0.0,
+    home_position=None
+):
 def save_waypoints_to_file(
     waypoints,
     filename="mission_plan.plan",
@@ -448,6 +426,8 @@
     home_position=None
 ):
     """
+    Saves waypoints to a QGroundControl-compatible .plan JSON file for ArduSub or ArduRover.
+
     Saves waypoints to a QGroundControl-compatible .plan JSON file for ArduSub or ArduRover.
 
     Args:
@@ -515,113 +495,6 @@
 
         plan["mission"]["items"].append(item)
 
-=======
-        """ Compute distance feature value. Is 1.0 if feature is in same cell as agent. """
-        
-        # Return 0.0 if feature tensor is empty
-        if feature.numel() == 0:
-            return 0.0
-
-        my_loc_tensor = torch.tensor(self.my_location).unsqueeze(0)  # Shape (1, 2)
-        
-        dists = torch.norm(my_loc_tensor - feature, dim=-1)
-        
-        min_dist, _ = dists.min(dim=-1)
-
-        if (dists < self.discrete_resolution/2).any(dim=-1):
-            return 1.0
-        else:
-            return torch.clamp(1.0 - (min_dist/self.scaled_max_dist), min=0.0, max=self.scaled_max_dist).item()
-        
-
-    def update_location(self, lat=None, lon=None):
-        """Update own current position from lat lon"""
-        
-        self.my_location = self.latlon_to_scaled(lat, lon)
-        
-import json
-
-# Mapping for firmwareType values (QGC standard)
-FIRMWARE_TYPES = {
-    "boat": 12,  # ArduRover
-    "sub": 3    # ArduSub
-}
-
-# Mapping for vehicleType
-VEHICLE_TYPES = {
-    "boat": 2,  # Rover
-    "sub": 9    # Submarine
-}
-
-def save_waypoints_to_file(
-    waypoints,
-    filename="mission_plan.plan",
-    agent_type="sub",
-    use_current_depth=False,
-    current_depth=0.0,
-    home_position=None
-):
-    """
-    Saves waypoints to a QGroundControl-compatible .plan JSON file for ArduSub or ArduRover.
-
-    Args:
-        waypoints (list): List of [lat, lon] waypoints.
-        filename (str): Output filename.
-        agent_type (str): "boat" or "sub".
-        use_current_depth (bool): Use current ROV depth for all waypoints.
-        current_depth (float): Depth value (meters, negative).
-        home_position (list): [lat, lon, alt] for the home position. Required.
-    """
-    if home_position is None:
-        # default to first waypoint with 0 altitude
-        home_position = [waypoints[0][1], waypoints[0][0], 0]
-
-    plan = {
-        "fileType": "Plan",
-        "geoFence": {"circles": [], "polygons": [], "version": 2},
-        "groundStation": "QGroundControl",
-        "mission": {
-            "cruiseSpeed": 1,
-            "hoverSpeed": 0,
-            "globalPlanAltitudeMode": 1,
-            "firmwareType": FIRMWARE_TYPES.get(agent_type, 12),
-            "plannedHomePosition": home_position,
-            # "vehicleType": VEHICLE_TYPES.get(agent_type, 2),
-            # "version": 2,
-            "items": []
-        },
-        "rallyPoints": {"points": [], "version": 2},
-        "version": 1
-    }
-
-    for idx, (lat, lon) in enumerate(waypoints):
-        # Altitude/depth for this waypoint
-        if agent_type == "boat":
-            z = 550  # fixed altitude
-        elif agent_type == "sub":
-            z = current_depth if use_current_depth else -1
-        else:
-            z = 0
-
-        # QGC expects a 7-element params array:
-        # [param1, param2, param3, param4, x/lat, y/lon, z/alt]
-        params = [0.15, 0, 0, None, lat, lon, z]
-
-        item = {
-            "type": "SimpleItem",
-            "autoContinue": True,
-            "command": 16,      # MAV_CMD_NAV_WAYPOINT
-            "frame": 3,         # MAV_FRAME_GLOBAL_RELATIVE_ALT
-            "params": params,
-            "doJumpId": idx+1,
-            "Altitude": z,
-            "AltitudeMode": 0,
-            "AMSLAltAboveTerrain": None
-        }
-
-        plan["mission"]["items"].append(item)
-
->>>>>>> ae8592be
     with open(filename, "w") as f:
         json.dump(plan, f, indent=2)
 
@@ -629,71 +502,16 @@
 
 
 
-<<<<<<< HEAD
 base_ports = {
         "plan": 10000,
         "update": 11000,
-=======
-# def save_waypoints_to_file(waypoints,
-#                            filename="mission_plan.txt",
-#                            agent_type="boat"
-#                            ):
-#     """
-#     Saves the waypoints to a file in the format supported by QGroundControl and Mission Planner.
-    
-#     Args:
-#     - waypoints (list): List of waypoints in the format [[lat1, lon1], [lat2, lon2], ...].
-#     - filename (str): The file name where the mission plan will be saved.
-#     - agent_type (str): Either "boat" for ArduRover or "sub" for ArduSub to adjust mission settings.
-#     """
-#     # Open file for writing
-#     with open(filename, "w") as file:
-#         # Write the header for the QGC WPL file
-#         file.write("QGC WPL 110\n")
-
-#         # Iterate over the waypoints to format and write them
-#         for idx, (lat, lon) in enumerate(waypoints):
-#             # Initialize common values
-#             coord_frame = 0  # Global frame
-#             command = 16  # MAV_CMD_NAV_WAYPOINT
-#             param1 = 0.15  # Standard parameter for waypoints
-#             param2 = param3 = param4 = 0  # Default parameters
-#             autcontinue = 1  # Auto-continue flag
-            
-#             # Set appropriate altitude depending on the agent type
-#             if agent_type == "boat":
-#                 # For ArduRover (boat), we use a fixed positive altitude (550 meters)
-#                 altitude = 550
-#             elif agent_type == "sub":
-#                 # For ArduSub (submarine), we use a negative depth (e.g., -1 meter)
-#                 altitude = -1
-#             else:
-#                 # Default case, in case of an unrecognized agent type
-#                 altitude = 550  # Default to 550 meters (boat style)
-
-#             # Write the waypoint line to the file
-#             file.write(f"{idx}\t1\t{coord_frame}\t{command}\t{param1}\t{param2}\t{param3}\t{param4}\t{lat:.10f}\t{lon:.10f}\t{altitude}\t{autcontinue}\n")
-
-#     print(f"Mission plan saved to {filename}")
-
-
-base_ports = {
-        "plan": 10000,
-        "update": 11000,
-        "coordinate": 12000
->>>>>>> ae8592be
     }
 
 def planning_listener(robot_id):
     global planning_trigger
     s = socket.socket()
-<<<<<<< HEAD
     print("Starting planning listener on port:",  base_ports["plan"]*robot_id)
     s.bind(('localhost', base_ports["plan"]*robot_id))
-=======
-    print("Starting planning listener on port:",  base_ports["plan"]+robot_id)
-    s.bind(('localhost', base_ports["plan"]+robot_id))
->>>>>>> ae8592be
     s.listen(1)
     while True:
         conn, _ = s.accept()
@@ -704,26 +522,16 @@
     global update_trigger
     global passenger_latlon
     s = socket.socket()
-<<<<<<< HEAD
     print("Starting update listener on port:",  base_ports["update"]*robot_id)
     s.bind(('localhost', base_ports["update"]*robot_id))
-=======
-    print("Starting update listener on port:",  base_ports["update"]+robot_id)
-    s.bind(('localhost', base_ports["update"]+robot_id))
->>>>>>> ae8592be
     s.listen(1)
     while True:
         conn, _ = s.accept()
         update_trigger = True
         data = conn.recv(1024)
-<<<<<<< HEAD
         if len(data) > 0:
             passenger_latlon = struct.unpack(f'<{2}f', data)
             print("Listener recv:", passenger_latlon)
-=======
-        passenger_latlon = struct.unpack(f'<{2}f', data)
-        print("Listener recv:", passenger_latlon)
->>>>>>> ae8592be
         conn.close()
 
 if __name__ == "__main__":
@@ -737,9 +545,13 @@
     planning_trigger = False
     update_trigger = False
     passenger_latlon = ()
+    update_trigger = False
+    passenger_latlon = ()
 
     parser = argparse.ArgumentParser(description="Run simulated hardware agents")
     parser.add_argument("--config_fp", type=str, required=True, help="Path to problem config file")
+    parser.add_argument("--robot_id", type=int, default=1, help="Passenger ID")
+    parser.add_argument("--sim_comms", type=bool, default=False, help="Dummy comms bool. Defaults to False (no simulated comms)")
     parser.add_argument("--robot_id", type=int, default=1, help="Passenger ID")
     parser.add_argument("--sim_comms", type=bool, default=False, help="Dummy comms bool. Defaults to False (no simulated comms)")
 
@@ -756,10 +568,7 @@
     threading.Thread(target=update_listener, 
                      args=(args.robot_id,), 
                      daemon=True).start()
-<<<<<<< HEAD
     print("Starting action loop.")
-=======
->>>>>>> ae8592be
 
     # Action loop
     while True:
@@ -769,7 +578,6 @@
             print("Updating triggered")
             update_trigger = False
             if len(passenger_latlon) > 0:
-<<<<<<< HEAD
                 print("Updating passenger location with provided latlon")
                 passenger.update_location(passenger_latlon[0], passenger_latlon[1])
                 passenger_latlon = ()
@@ -781,17 +589,9 @@
             print("Sending cell obs")
             passenger.send_cell_obs_message()
             print("Update done. Update socket waiting...")
-=======
-                passenger.update_location(passenger_latlon[0], passenger_latlon[1])
-                passenger_latlon = ()
-            passenger.send_location_obs_message()
-            passenger.send_completed_task_message()
-            passenger.send_cell_obs_message()
-        else:
-            print("Update socket waiting...")
->>>>>>> ae8592be
 
         # Process any recieved messages
+        passenger.receive_messages()
         passenger.receive_messages()
 
         # Process planning commands
@@ -799,12 +599,7 @@
             print("Planning triggered")
             planning_trigger = False
             passenger.create_plan() # create and save new plan
-<<<<<<< HEAD
             print("Planning done. Planning socket waiting...")
-=======
-        else:
-            print("Planning socket waiting...")
->>>>>>> ae8592be
             
         # Simulate message sending if enabled
         if args.sim_comms:
