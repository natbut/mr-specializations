import ast
<<<<<<< HEAD
import datetime
=======
>>>>>>> ae8592be
import os

import yaml


class HardwareAgent():

    def __init__(self, id):
        
        self.my_id = id
        
        # Scaling parameters for converting from [-1,1] sim env scale to real coordinates
        self.env_lat_max = None
        self.env_lat_min = None
        self.env_lon_max = None
        self.env_lon_min = None
        self.lat_scale = None
        self.lat_offset = None
        self.lon_scale = None
        self.lon_offset = None

        self.my_latlon = [] # Real location in lat/lon
        self.my_location = [] # Location scaled to [-1,1]
        
        self.num_passengers = 0
        
<<<<<<< HEAD
        self.num_passengers = 0
        
=======
>>>>>>> ae8592be
        self.scaled_obs = {} # Observations scaled to [-1, 1]

        self.discrete_resolution = 0
        self.scaled_max_dist = 2.0
        
        # Filepaths to message tx/rx locations
        self.messaging_fp = ""
        self.msg_tx_fp = "" # outgoing message buffer
        self.msg_rx_fp = "" # incoming message buffer
        self.msg_tx_done_fp = "" # completed sent message storage
        self.msg_rx_done_fp = "" # completed received message storage
        self.tx_ct = 0
        self.rx_ct = 0
<<<<<<< HEAD
        
=======
>>>>>>> ae8592be


    def load_deployment_config(self, config_fp):
        """Load in deployment configuration details from config file."""

        with open(config_fp, 'r') as file:
            params = yaml.safe_load(file)

            self.env_lat_max = params["env_lat_max"]
            self.env_lat_min = params["env_lat_min"]
            self.env_lon_max = params["env_lon_max"]
            self.env_lon_min = params["env_lon_min"]
            
            self.num_passengers = params["num_passengers"]
<<<<<<< HEAD
            messaging_fp = params["messaging_fp"]
=======
            self.messaging_fp = params["messaging_fp"]
>>>>>>> ae8592be
            logs_fp = params["logs_fp"]

            mothership_lat = params["mothership_lat"]
            mothership_lon = params["mothership_lon"]

            tasks_latlon = params["task_locs_latlon"]
            
            self.sparse = params.get("sparse", False)

        # Set up scaling parameters
        self.init_env_scaling()

        # Create scaled observations
        self.scaled_obs["mother_pos"] = self.latlon_to_scaled(mothership_lat, mothership_lon)
        tasks = {}
        for i, pos in enumerate(tasks_latlon):
            tasks[i] = self.latlon_to_scaled(pos[0], pos[1])
        self.scaled_obs["tasks_pos"] = tasks

        print(f"Init scaled mother_pos:", self.scaled_obs["mother_pos"])
        print(f"Init scaled tasks_pos:", self.scaled_obs["tasks_pos"])
        
<<<<<<< HEAD
        # Prepare logs & messaging paths
        timestamp = datetime.datetime.now().strftime("%H_%M_%S")
        self.messaging_fp = messaging_fp #messaging_fp.rstrip("\\/") + f"_{timestamp}\\"
        # self.messaging_fp = os.path.join(messaging_fp.rstrip("\\/"), f"_{timestamp}\\")
        self.logs_fp = logs_fp.rstrip("\\/") + "_" + str(self.my_id) + f"_{timestamp}"
        # self.logs_fp = os.path.join(logs_fp.rstrip("\\/"), f"_{timestamp}\\")
=======
        # Prepare messaging paths
>>>>>>> ae8592be
        self.msg_tx_fp = self.messaging_fp+f"agent_{self.my_id}_tx"
        self.msg_rx_fp = self.messaging_fp+f"agent_{self.my_id}_rx"
        self.msg_tx_done_fp = self.messaging_fp+f"agent_{self.my_id}_tx_done"
        self.msg_rx_done_fp = self.messaging_fp+f"agent_{self.my_id}_rx_done"
        
        os.makedirs(self.msg_tx_fp, exist_ok=True)
        os.makedirs(self.msg_rx_fp, exist_ok=True)
        os.makedirs(self.msg_tx_done_fp, exist_ok=True)
        os.makedirs(self.msg_rx_done_fp, exist_ok=True)
        
        # Logging folder path
<<<<<<< HEAD
        # self.logs_fp=logs_fp+
=======
        self.logs_fp=logs_fp+"_"+str(self.my_id)
>>>>>>> ae8592be

    
    def init_env_scaling(self):
        """Set scaling parameters for converting between sim dims and real"""

        self.lat_scale = 2.0 / (self.env_lat_max - self.env_lat_min)
        self.lat_offset = -1.0 - self.env_lat_min * self.lat_scale
        self.lon_scale = 2.0 / (self.env_lon_max - self.env_lon_min)
        self.lon_offset = -1.0 - self.env_lon_min * self.lon_scale

    def latlon_to_scaled(self, lat, lon):
        scaled_y = round(self.lat_scale * lat + self.lat_offset, 4)
        scaled_x = round(self.lon_scale * lon + self.lon_offset, 4)
<<<<<<< HEAD
        scaled_y = round(self.lat_scale * lat + self.lat_offset, 4)
        scaled_x = round(self.lon_scale * lon + self.lon_offset, 4)
=======
>>>>>>> ae8592be
        return [scaled_y, scaled_x]

    def scaled_to_latlon(self, scaled_lat, scaled_lon):
        lat = (scaled_lat - self.lat_offset) / self.lat_scale
        lon = (scaled_lon - self.lon_offset) / self.lon_scale
        return [lat, lon]


    def prepare_message(self, msg_type, target_id, contents):
        """
        Prepare contents to be transmitted by comms modems.

        Store in txt file format & in tx folder to be sent out by acoustic modems.
        
        Args:
            - msg_type (str): agent_pos, completed_task, spec_params, task_pos,
            - target_id (int): id of target entity
            - contents: (dict_id, content)            
        """
        # Create write contents
        text = msg_type+"|"+str(target_id)+"|"+str(contents)
        print("Prepared message text:", text)
        
        # Remove spaces from message
        text = text.replace(" ", "")

        # Write to file
<<<<<<< HEAD
        timestamp = datetime.datetime.now().strftime("%H_%M_%S")
        msg_fp = os.path.join(self.msg_tx_fp, f"msg_{self.tx_ct}_{timestamp}.txt")
=======
        msg_fp = os.path.join(self.msg_tx_fp, f"msg_{self.tx_ct}.txt")
>>>>>>> ae8592be
        self.tx_ct += 1
        with open(msg_fp, "w") as file:
            file.write(text)
        
        print("Message saved at", msg_fp)


    def receive_messages(self):
        """
        Process messages in received messages (rx) folder.
        """
        if not os.path.exists(self.msg_rx_fp) or not os.listdir(self.msg_rx_fp):
<<<<<<< HEAD
            # print("No messages received yet...")
=======
            print("No messages received yet...")
>>>>>>> ae8592be
            return
        
        # For each message in self.msg_rx_fp
        fps = []
        for msg_fp in os.listdir(self.msg_rx_fp):
            with open(os.path.join(self.msg_rx_fp, msg_fp), "r") as file:
                msg = file.read().strip().split("|")
                # Skip messages not meant for this agent
                if int(msg[1]) == self.my_id:
                    
                    print("Processing message", msg)
                    self.process_messages(msg[0],msg[-1])
            fps.append(msg_fp)
            
        for msg_fp in fps:
            # Move processed message to done folder
            done_fp = os.path.join(self.msg_rx_done_fp, msg_fp)
            if os.path.exists(done_fp):
                os.remove(done_fp)
            os.rename(os.path.join(self.msg_rx_fp, msg_fp), done_fp)
        print("Messages processed, moved to done folder")
<<<<<<< HEAD


    def dummy_send_messages(self):
        """
        Saves messages in tx folder to receiving agents' rx file locations.
        """
        
        fps = []        
        for msg_fp in os.listdir(self.msg_tx_fp):
            with open(os.path.join(self.msg_tx_fp, msg_fp), "r") as file:
                msg_content = file.read()
                msg = msg_content.strip().split("|")
                target_id = int(msg[1])
                # Save message to target agent's rx folder
                target_rx_fp = os.path.join(self.messaging_fp, f"agent_{target_id}_rx", msg_fp)
                os.makedirs(os.path.dirname(target_rx_fp), exist_ok=True)
                with open(target_rx_fp, "w") as target_file:
                    target_file.write(msg_content)
            
            fps.append(msg_fp)
        
        for msg_fp in fps:
            # Move sent message to done folder, overwrite if exists
            done_fp = os.path.join(self.msg_tx_done_fp, msg_fp)
            if os.path.exists(done_fp):
                os.remove(done_fp)
            os.rename(os.path.join(self.msg_tx_fp, msg_fp), done_fp)
        

    
    def process_messages(self, msg_type, msg):
=======


    def dummy_send_messages(self):
        """
        Saves messages in tx folder to receiving agents' rx file locations.
        """
>>>>>>> ae8592be
        
        fps = []        
        for msg_fp in os.listdir(self.msg_tx_fp):
            with open(os.path.join(self.msg_tx_fp, msg_fp), "r") as file:
                msg_content = file.read()
                msg = msg_content.strip().split("|")
                target_id = int(msg[1])
                # Save message to target agent's rx folder
                target_rx_fp = os.path.join(self.messaging_fp, f"agent_{target_id}_rx", msg_fp)
                os.makedirs(os.path.dirname(target_rx_fp), exist_ok=True)
                with open(target_rx_fp, "w") as target_file:
                    target_file.write(msg_content)
            
            fps.append(msg_fp)
        
        for msg_fp in fps:
            # Move sent message to done folder, overwrite if exists
            done_fp = os.path.join(self.msg_tx_done_fp, msg_fp)
            if os.path.exists(done_fp):
                os.remove(done_fp)
            os.rename(os.path.join(self.msg_tx_fp, msg_fp), done_fp)
        

    
    def process_messages(self, msg_type, msg):
        """Handle messages that apply both to Passengers and Mothership"""
        
        msg_tuple = ast.literal_eval(msg)
        if not isinstance(msg_tuple, tuple):
            msg_tuple = (msg_tuple,)
        print("\tMessage tuple:", msg_tuple)
            
        if "agent_pos" == msg_type: # Agent position updates
            # msg = (msg_type} {agent_id, agent_pos) MESSAGE FORMAT
            # scaled_obs[agents_pos] = {agent_id: agent_pos} STORED OBS FORMAT
            # msg is a string like '(1, [x_pos, y_pos])'
            agent_id = msg_tuple[0]
            agent_pos = msg_tuple[1]
            print(f"Agent {agent_id} pos update:", agent_pos)
            self.scaled_obs["agents_pos"][agent_id] = agent_pos
        elif "completed_task" == msg_type:
            # msg = (msg_type, task_id)
            task_id = msg_tuple[0]
            print("Removing completed task:", task_id, "from tasks:", self.scaled_obs["tasks_pos"])
            if self.scaled_obs["tasks_pos"][task_id]:
                self.scaled_obs["tasks_pos"].pop(task_id)
            print("Remaining tasks:", self.scaled_obs["tasks_pos"])
        elif "new_task" == msg_type:
                # msg = (msg_type, task_id, task_pos) MESSAGE FORMAT
                # scaled_obs[tasks_pos] = {task_id: task_pos} STORED OBS FORMAT
                self.scaled_obs["tasks_pos"][msg_tuple[0]] = msg_tuple[1]
        elif "spec_params" == msg_type:
            # msg = (msg_type, agent_id, spec_params)
            if self.my_id == msg_tuple[0]:
                self.my_specializations = msg_tuple[1]
        elif "obs_vec" == msg_type:
<<<<<<< HEAD
            # msg = (msg_type, obs_vec)
            obs_vec = msg_tuple[0]
            self._update_env_cell(obs_vec)
            
            if self.my_id == 0:
                # Show mothership cell status
                for pos, features in self.scaled_obs["cells"].items():
                    print(f"Cell feats at {pos}: {features}")
            
=======
                # msg = (msg_type, obs_vec)
                obs_vec = msg_tuple[0]
                self._update_env_cell(obs_vec)
                
                if self.my_id == 0:
                    # Show mothership cell status
                    for pos, features in self.scaled_obs["cells"].items():
                        print(f"Cell feats at {pos}: {features}")
>>>>>>> ae8592be
                
                
    def _update_env_cell(self, obs_vec):
        """
        Creates or updates environment cell with observation vector information.
        
        Selects environment cell nearest to feature location
        """
<<<<<<< HEAD

        # Cell key should be nearest discretized position to pos in obs_vec (last 2 elements)
        obs_x = obs_vec[-2]
        obs_y = obs_vec[-1]
        
        # Get nearest cell center to obs position (for now, let's just round to one decimal)
        cell_x = round(obs_x, 1)
        cell_y = round(obs_y, 1)

=======

        # Cell key should be nearest discretized position to pos in obs_vec (last 2 elements)
        obs_x = obs_vec[-2]
        obs_y = obs_vec[-1]
        
        # Get nearest cell center to obs position (for now, let's just round to one decimal)
        cell_x = round(obs_x, 1)
        cell_y = round(obs_y, 1)

>>>>>>> ae8592be
        # Cell value should be features in obs_vec
        # Create cells dict if it doesn't exist
        if "cells" not in self.scaled_obs:
            self.scaled_obs["cells"] = {}
        self.scaled_obs["cells"][(cell_x, cell_y)] = obs_vec[:-2]
        
        print("Updated cell observation, current cells:", self.scaled_obs["cells"])
                
<|MERGE_RESOLUTION|>--- conflicted
+++ resolved
@@ -1,15 +1,16 @@
 import ast
-<<<<<<< HEAD
 import datetime
-=======
->>>>>>> ae8592be
 import os
 
 import yaml
 
 
+
 class HardwareAgent():
 
+    def __init__(self, id):
+        
+        self.my_id = id
     def __init__(self, id):
         
         self.my_id = id
@@ -29,11 +30,8 @@
         
         self.num_passengers = 0
         
-<<<<<<< HEAD
         self.num_passengers = 0
         
-=======
->>>>>>> ae8592be
         self.scaled_obs = {} # Observations scaled to [-1, 1]
 
         self.discrete_resolution = 0
@@ -47,10 +45,7 @@
         self.msg_rx_done_fp = "" # completed received message storage
         self.tx_ct = 0
         self.rx_ct = 0
-<<<<<<< HEAD
-        
-=======
->>>>>>> ae8592be
+        
 
 
     def load_deployment_config(self, config_fp):
@@ -65,11 +60,7 @@
             self.env_lon_min = params["env_lon_min"]
             
             self.num_passengers = params["num_passengers"]
-<<<<<<< HEAD
             messaging_fp = params["messaging_fp"]
-=======
-            self.messaging_fp = params["messaging_fp"]
->>>>>>> ae8592be
             logs_fp = params["logs_fp"]
 
             mothership_lat = params["mothership_lat"]
@@ -92,16 +83,12 @@
         print(f"Init scaled mother_pos:", self.scaled_obs["mother_pos"])
         print(f"Init scaled tasks_pos:", self.scaled_obs["tasks_pos"])
         
-<<<<<<< HEAD
         # Prepare logs & messaging paths
         timestamp = datetime.datetime.now().strftime("%H_%M_%S")
         self.messaging_fp = messaging_fp #messaging_fp.rstrip("\\/") + f"_{timestamp}\\"
         # self.messaging_fp = os.path.join(messaging_fp.rstrip("\\/"), f"_{timestamp}\\")
         self.logs_fp = logs_fp.rstrip("\\/") + "_" + str(self.my_id) + f"_{timestamp}"
         # self.logs_fp = os.path.join(logs_fp.rstrip("\\/"), f"_{timestamp}\\")
-=======
-        # Prepare messaging paths
->>>>>>> ae8592be
         self.msg_tx_fp = self.messaging_fp+f"agent_{self.my_id}_tx"
         self.msg_rx_fp = self.messaging_fp+f"agent_{self.my_id}_rx"
         self.msg_tx_done_fp = self.messaging_fp+f"agent_{self.my_id}_tx_done"
@@ -113,11 +100,7 @@
         os.makedirs(self.msg_rx_done_fp, exist_ok=True)
         
         # Logging folder path
-<<<<<<< HEAD
         # self.logs_fp=logs_fp+
-=======
-        self.logs_fp=logs_fp+"_"+str(self.my_id)
->>>>>>> ae8592be
 
     
     def init_env_scaling(self):
@@ -131,11 +114,8 @@
     def latlon_to_scaled(self, lat, lon):
         scaled_y = round(self.lat_scale * lat + self.lat_offset, 4)
         scaled_x = round(self.lon_scale * lon + self.lon_offset, 4)
-<<<<<<< HEAD
         scaled_y = round(self.lat_scale * lat + self.lat_offset, 4)
         scaled_x = round(self.lon_scale * lon + self.lon_offset, 4)
-=======
->>>>>>> ae8592be
         return [scaled_y, scaled_x]
 
     def scaled_to_latlon(self, scaled_lat, scaled_lon):
@@ -145,6 +125,7 @@
 
 
     def prepare_message(self, msg_type, target_id, contents):
+    def prepare_message(self, msg_type, target_id, contents):
         """
         Prepare contents to be transmitted by comms modems.
 
@@ -163,12 +144,8 @@
         text = text.replace(" ", "")
 
         # Write to file
-<<<<<<< HEAD
         timestamp = datetime.datetime.now().strftime("%H_%M_%S")
         msg_fp = os.path.join(self.msg_tx_fp, f"msg_{self.tx_ct}_{timestamp}.txt")
-=======
-        msg_fp = os.path.join(self.msg_tx_fp, f"msg_{self.tx_ct}.txt")
->>>>>>> ae8592be
         self.tx_ct += 1
         with open(msg_fp, "w") as file:
             file.write(text)
@@ -181,11 +158,7 @@
         Process messages in received messages (rx) folder.
         """
         if not os.path.exists(self.msg_rx_fp) or not os.listdir(self.msg_rx_fp):
-<<<<<<< HEAD
             # print("No messages received yet...")
-=======
-            print("No messages received yet...")
->>>>>>> ae8592be
             return
         
         # For each message in self.msg_rx_fp
@@ -207,7 +180,6 @@
                 os.remove(done_fp)
             os.rename(os.path.join(self.msg_rx_fp, msg_fp), done_fp)
         print("Messages processed, moved to done folder")
-<<<<<<< HEAD
 
 
     def dummy_send_messages(self):
@@ -239,14 +211,6 @@
 
     
     def process_messages(self, msg_type, msg):
-=======
-
-
-    def dummy_send_messages(self):
-        """
-        Saves messages in tx folder to receiving agents' rx file locations.
-        """
->>>>>>> ae8592be
         
         fps = []        
         for msg_fp in os.listdir(self.msg_tx_fp):
@@ -303,7 +267,6 @@
             if self.my_id == msg_tuple[0]:
                 self.my_specializations = msg_tuple[1]
         elif "obs_vec" == msg_type:
-<<<<<<< HEAD
             # msg = (msg_type, obs_vec)
             obs_vec = msg_tuple[0]
             self._update_env_cell(obs_vec)
@@ -313,16 +276,6 @@
                 for pos, features in self.scaled_obs["cells"].items():
                     print(f"Cell feats at {pos}: {features}")
             
-=======
-                # msg = (msg_type, obs_vec)
-                obs_vec = msg_tuple[0]
-                self._update_env_cell(obs_vec)
-                
-                if self.my_id == 0:
-                    # Show mothership cell status
-                    for pos, features in self.scaled_obs["cells"].items():
-                        print(f"Cell feats at {pos}: {features}")
->>>>>>> ae8592be
                 
                 
     def _update_env_cell(self, obs_vec):
@@ -331,7 +284,6 @@
         
         Selects environment cell nearest to feature location
         """
-<<<<<<< HEAD
 
         # Cell key should be nearest discretized position to pos in obs_vec (last 2 elements)
         obs_x = obs_vec[-2]
@@ -341,17 +293,6 @@
         cell_x = round(obs_x, 1)
         cell_y = round(obs_y, 1)
 
-=======
-
-        # Cell key should be nearest discretized position to pos in obs_vec (last 2 elements)
-        obs_x = obs_vec[-2]
-        obs_y = obs_vec[-1]
-        
-        # Get nearest cell center to obs position (for now, let's just round to one decimal)
-        cell_x = round(obs_x, 1)
-        cell_y = round(obs_y, 1)
-
->>>>>>> ae8592be
         # Cell value should be features in obs_vec
         # Create cells dict if it doesn't exist
         if "cells" not in self.scaled_obs:
